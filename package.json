{
  "name": "hash-wrap",
  "version": "1.1.48",
  "description": "Get an SPV envelope for any transaction",
  "main": "src/index.js",
  "scripts": {
    "build": "SKIP_PREFLIGHT_CHECK=true react-scripts build",
    "test": "jest",
    "test:watch": "jest --watch",
    "doc": "documentation readme src/index.js --section=API",
    "lint": "standard --fix ."
  },
  "repository": {
    "type": "git",
    "url": "git+https://github.com/p2ppsr/hashwrap.git"
  },
  "keywords": [
    "Bitcoin",
    "BSV",
    "SPV",
    "envelope",
    "Everett"
  ],
  "author": "Peer-to-peer Privacy Systems Research LLC",
  "license": "Open BSV License",
  "bugs": {
    "url": "https://github.com/p2ppsr/hashwrap/issues"
  },
  "homepage": "https://github.com/p2ppsr/hashwrap#readme",
  "dependencies": {
<<<<<<< HEAD
    "@babbage/sdk": "^0.3.0",
=======
    "@babbage/sdk-ts": "^0.2.47",
>>>>>>> 1756b8d9
    "axios": "^0.21.1",
    "babbage-bsv": "^0.2.5",
    "cwi-base": "^0.4.41",
    "cwi-external-services": "^0.4.51"
  }
}<|MERGE_RESOLUTION|>--- conflicted
+++ resolved
@@ -28,11 +28,7 @@
   },
   "homepage": "https://github.com/p2ppsr/hashwrap#readme",
   "dependencies": {
-<<<<<<< HEAD
     "@babbage/sdk": "^0.3.0",
-=======
-    "@babbage/sdk-ts": "^0.2.47",
->>>>>>> 1756b8d9
     "axios": "^0.21.1",
     "babbage-bsv": "^0.2.5",
     "cwi-base": "^0.4.41",
